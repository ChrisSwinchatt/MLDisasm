--- conflicted
+++ resolved
@@ -19,65 +19,10 @@
 from mldisasm.io.codec        import AsciiCodec, BytesCodec
 from mldisasm.io.file_manager import FileManager
 from mldisasm.model           import Disassembler
-<<<<<<< HEAD
-from mldisasm.util            import log, prof, refresh_graph
-
-def train_batch(model, X, y, epoch, num_epochs, batch_num, max_batches):
-    '''
-    Train a single batch.
-    '''
-    loss = 0
-    acc  = 0
-    with prof(
-        'Epoch {}/{}: Trained batch {}/{} with {}% accuracy, loss={}',
-        epoch,
-        num_epochs,
-        batch_num,
-        max_batches,
-        lambda: acc,
-        lambda: loss,
-        log_level='info'
-    ):
-        metrics = model.train_on_batch(X, y)
-        if model.metrics_names == ['acc','loss']:
-            acc, loss = metrics
-        elif model.metrics_names == ['loss','acc']:
-            loss, acc = metrics
-        else:
-            raise ValueError('Unrecognised metrics names: {}'.format(','.join(model.metrics_names)))
-    # Exit the context before returning loss so prof can print the loss.
-    return loss, acc
-
-def train_epoch(file_mgr, config, codec, model, name, epoch):
-    '''
-    Train a single epoch.
-    '''
-    num_epochs = config['model']['epochs']
-    loss       = 0
-    acc        = 0
-    with prof(
-        'Trained epoch {} with {}% accuracy, final loss={}', lambda: epoch, lambda: acc*100, lambda: loss,
-        log_level='info'
-    ):
-        max_batches = config['max_records']//config['model']['batch_size']
-        batch_num   = 1
-        for X, y in file_mgr.yield_training(name, codec, config['model']['batch_size']):
-            loss, acc = train_batch(model, X, y, epoch, num_epochs, batch_num, max_batches)
-            # Refresh the graph each ten batches to prevent TF slowdown.
-            if batch_num % 10 == 0:
-                model = refresh_graph(model=model, build_fn=Disassembler, **config['model'])
-            if batch_num >= max_batches:
-                break
-            batch_num += 1
-    return model, loss
-
-def train_model(file_mgr, config, codec, name):
-=======
 from mldisasm.training        import train_epoch
 from mldisasm.util            import log
 
 def train_model(file_mgr, config, codecs, name):
->>>>>>> fdbc024a
     '''
     Train a model.
     '''
@@ -87,24 +32,6 @@
     model = Disassembler(**params)
     num_epochs = params['epochs']
     for epoch in range(1, num_epochs + 1):
-<<<<<<< HEAD
-        # Allow user to stop training with ^C.
-        try:
-            model, _ = train_epoch(file_mgr, config, codec, model, name, epoch)
-        except KeyboardInterrupt:
-            log.warning(
-                'Training interrupted at epoch {}/{}, remaining {} epochs will be skipped'\
-                '(press ^C again to quit)'.format(
-                    epoch,
-                    num_epochs,
-                    num_epochs - epoch
-                )
-            )
-            break
-    print('Stopping')
-    # pylint: disable=protected-access
-    model.save_weights(file_mgr._qualify_model(model_name))
-=======
         _, _, model = train_epoch(
             model,
             file_mgr.yield_training(name, codecs, config['batch_size'], max_records=config['max_records']),
@@ -113,7 +40,6 @@
             params,
             config['max_records']//config['batch_size']
         )
->>>>>>> fdbc024a
     return model
 
 def read_command_line():
@@ -138,15 +64,8 @@
         x_codec = BytesCodec(config['model']['x_seq_len'], config['model']['mask_value'])
         y_codec = AsciiCodec(config['model']['y_seq_len'], config['model']['mask_value'])
         # Train model on whole dataset.
-<<<<<<< HEAD
-        model = train_model(file_mgr, config, codec, model_name)
-        # pylint: disable=protected-access
-        model.save_weights(file_mgr._qualify_model(model_name))
-        #file_mgr.save_model(model, model_name)
-=======
         model = train_model(file_mgr, config, (x_codec,y_codec), model_name)
         model.save_weights(file_mgr.qualify_model(model_name))
->>>>>>> fdbc024a
     except Exception as e:
         log.debug('====================[ UNCAUGHT EXCEPTION ]====================')
         log.error('Uncaught exception \'{}\': {}'.format(type(e).__name__, str(e).split('\n')[0]))
