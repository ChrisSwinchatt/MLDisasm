#!/usr/bin/env python3

'''
MLDisasm file manager.
'''

import os

import numpy as np

import tensorflow       as tf
import tensorflow.keras as keras

try:
    import ujson as json
except ImportError:
    import json

<<<<<<< HEAD
from mldisasm.util          import prof, log
from mldisasm.io.token_list import TokenList
=======
from mldisasm.util      import prof, log
>>>>>>> fdbc024a

class FileManager:
    '''
    Manage files within a directory.
    '''
    # Default data directory path.
    default_data_dir = os.path.join(os.getcwd(), 'data')

    def __init__(self, data_dir=None):
        '''
        Initialise FileManager.
        :param data_dir: The path to the data directory. If None, defaults to FileManager.default_data_dir.
        '''
        data_dir = FileManager.default_data_dir
        self.chdir(data_dir)

    def chdir(self, path):
        '''
        Change the managed directory.
        :note: This does *not* invalidate open handles.
        '''
        if path is None:
            raise ValueError('Can\'t change directory to {}'.format(path))
        self._data_dir = path

    def qualify(self, *args):
        '''
        Qualify a path.
        '''
        return os.path.join(self._data_dir, *args)

    ############################################################################
    # CONFIG                                                                   #
    ############################################################################
    def qualify_config(self, name):
        '''
        Get the qualified filename of a configuration file.
        '''
        return self.qualify(name, FileManager._config_name)

    def open_config(self, name, *args, **kwargs):
        '''
        Open configuration file.
        :param args: Extra arguments for open().
        :param kwargs: Keyword arguments for open().
        '''
        return open(self.qualify_config(name), *args, **kwargs)

    def load_config(self, name, *args, **kwargs):
        '''
        Load configuration data.
        :param name: The configuration name.
        :param args: Extra arguments for open().
        :param kwargs: Keyword arguments for open().
        '''
        with self.open_config(name, *args, **kwargs) as file:
            return json.load(file)

    def save_config(self, name, config):
        '''
        Save a configuration to json.
        :param config: A configuration.
        '''
        with self.open_config(name, 'w', newline='\n') as file:
            json.dump(config, file, indent=4, )
            file.write('\n')

    ############################################################################
    # LOG                                                                      #
    ############################################################################
    def qualify_log(self):
        '''
        Get the qualified filename of the log.
        '''
        return self.qualify(FileManager._log_name)

    @property
    def log_file_path(self):
        '''
        Get the path to the log file.
        '''
        return self.qualify_log()

    def open_log(self, *args, **kwargs):
        '''
        :param args: Extra arguments for open().
        :param kwargs: Keyword arguments for open().
        '''
        return open(self.qualify_log(), 'w', *args, **kwargs)

    ############################################################################
    # MODEL                                                                    #
    ############################################################################
    def qualify_model(self, name):
        '''
        Get the qualified filename of a model.
        '''
        return self.qualify(name, FileManager._model_name)

    def load_model(self, name):
        '''
        Load a model.
        :param name: The model name.
        :returns: The loaded model.
        '''
        return keras.models.load_model(self.qualify_model(name))

    def save_model(self, model, name):
        '''
        Save a model.
        :param model: The model to save.
        '''
        model.save(self.qualify_model(name), overwrite=True)

    ############################################################################
    # TRAINING                                                                 #
    ############################################################################
    def qualify_training(self, name):
        '''
        Get the qualified filename of a training set.
        '''
        return self.qualify(name, FileManager._training_name)

    def open_training(self, name, *args, **kwargs):
        '''
        Open training set file.
        :param name: The name of the training set.
        :param args: Extra arguments for open().
        :param kwargs: Keyword arguments for open(). Note: Any 'newline' key will be overridden with the value of '\n'.
        :returns: An open handle to the training set file.
        '''
        kwargs['newline'] = '\n'
        return open(self.qualify_training(name), 'r', *args, **kwargs)

    def load_training(self, name, codecs, block_size=65536, max_records=np.inf):
        '''
        Load (up to) an entire training set into memory at once.
        :param name: The model name.
        :param codecs: A tuple of (AsciiCodec,BytsCodec).
        :param block_size: The amount of data to read at once. Affects I/O performance but probably isn't critical.
        Default is 64K.
        :param max_records: The maximum number of records to load. Default: infinity, which means load everything.
        :returns: A tuple of the training inputs and targets.
        '''
        with self.open_training(name) as file:
            return _do_load_training(file, codecs, block_size, max_records)

    def yield_training(self, name, codecs, batch_size, block_size=65535, max_records=np.inf, loop_mode=False):
        '''
        Yield training samples in batches.
        :param name: The name of the training set.
        :param codecs: A tuple of (AsciiCodec,BytsCodec).
        :param batch_size: The number of records in each batch. The actual size of a batch may be smaller than
        batch_size if there are fewer records in the file, or max_records is smaller than batch_size.
        :param block_size: How many bytes to load from the file at once. This can effect performance, but not the number
        of records returned - more than one block will be read if necessary.
        :param max_records: The maximum number of records to load. Overrides batch_size if max_records is smaller.
        Default value is infinity, which means load up to batch_size or the entire file, whichever is smaller.
        :param loop_mode: If True, the generator loops over the training set indefinitely. Default is False.
        :yields: A tuple of the training inputs and targets.
        '''
        with self.open_training(name) as file:
            batch_num   = 0
            num_records = max_records
            while True:
                # Load the next batch of records.
                count = min(batch_size, num_records)
                batch_num += 1
                Xy = None
                if count:
                    Xy = _do_load_training(file, codecs, block_size, count, line_num=batch_num*count)
                # Break or reset if we reached EOF.
                if not Xy:
                    if not loop_mode:
                        break
                    # mldisasm.training.kfolds_train requires that the generator loop over its data repeatedly. This
                    # breaks Python generator semantics (generators are single-use) but is needed for cross-validation.
                    log.debug('Restarting training file generator')
                    file.seek(0)
                    count       = batch_size
                    batch_num   = 0
                    num_records = max_records
                    continue
                # Check & yield results. Update num_records so we load fewer records next time if
                X, y = Xy
                assert len(X.shape) == 3
                assert len(y.shape) == 3
                assert X.shape[0] == y.shape[0]
                num_records -= int(X.shape[0])
                if num_records < 0:
                    num_records = 0
                yield X, y

    ############################################################################
    # VALIDATION                                                               #
    ############################################################################
    def qualify_validation(self, name):
        '''
        Get the qualified filename of a validation set.
        '''
        return self.qualify(name, FileManager._validation_name)

    def open_validation(self, name):
        '''
        Open validation file.
        '''
        return open(self.qualify_validation(name), 'r')

    def load_validation(self, name, codecs, block_size=65536, max_records=np.inf):
        '''
        Load (up to) an entire validation set into memory at once.
        :param name: The model name.
        :param codecs: A tuple of (AsciiCodec,BytsCodec).
        :param block_size: The amount of data to read at once. Affects I/O performance but probably isn't critical.
        Default is 64K.
        :param max_records: The maximum number of records to load. Default: infinity, which means load everything.
        :returns: A tuple of the training inputs and targets.
        '''
        with self.open_validation(name) as file:
            return _do_load_training(file, codecs, block_size, max_records)

    def yield_validation(self, name, codecs):
        '''
        Yield validation samples one at a time.
        :param name: The model name.
        :param codecs: A tuple of (BytesCodec,AsciiCodec).
        :yields: A single pair of validation inputs and targets.
        '''
        with self.open_validation(name) as file:
            x_codec, y_codec = codecs
            for line in file:
                opcode, disasm = line.split('|')
                yield x_codec.encode(opcode), y_codec.encode(disasm)

    ############################################################################
    # CONSTANTS                                                                #
    ############################################################################
    _log_name          = 'mldisasm.log'     # Log filename.
    _config_name       = 'config.json'      # Config filename.
    _model_name        = 'model.h5'         # Model filename.
<<<<<<< HEAD
    _training_name     = 'training.json'    # Preprocessed training set filename.
    _training_raw_name = 'rawtraining.csv'  # Raw training set filename.
    _validation_name   = 'validation.json'  # Validation training set filename.
    _tokens_name       = 'tokens.list'      # Token list filename.
=======
    _training_name     = 'training.csv'     # Preprocessed training set filename.
    _validation_name   = 'validation.csv'   # Validation training set filename.
    _tokens_name       = 'tokens.list'      # Token list filename.

def _do_load_training(file, codecs, block_size, max_records, line_num=1):
    '''
    Load up to `max_records` from `file` using blocks of `block_size` bytes.
    :returns: A tuple of the training inputs and labels, or None if there are no records left in the file.
    '''
    with prof('Loaded batch ({} records)', lambda: num_lines):
        num_lines = 0
        x_codec, y_codec = codecs
        # Blocks are likely to end partway through a record, so we read more data than we need and discard any
        # excess records. We save the file position so we can calculate the amount of data actually used and seek to
        # the beginning of the discarded record(s) for the next read.
        file_pos  = file.tell()
        data      = ''
        num_lines = 0
        while data.count('\n') <= max_records:
            block = file.read(block_size)
            if not block:
                break
            data += block
        if not data:
            return None
        # Split on newline and discard records above the maximum.
        lines     = data.split('\n')
        num_lines = min(len(lines), max_records)
        if num_lines % 2 != 0:
            log.warning(
                'An even number of training examples is required but {} were loaded, '
                'the last example will not be used'.format(num_lines)
            )
            num_lines -= 1
        # Process the records and rewind to account for any extra records read.
        X = [None]*num_lines
        y = [None]*num_lines
        len_lines = 0
        for i in range(num_lines):
            line_num += i
            len_lines += len(lines[i]) + 1 # +1 to account for newline stripped by str.split().
            opcode, disasm = lines[i].split('|')
            X[i] = x_codec.encode(opcode)
            y[i] = y_codec.encode(disasm)
        file.seek(file_pos + len_lines)
        return tf.convert_to_tensor(X), tf.convert_to_tensor(y)
>>>>>>> fdbc024a
<|MERGE_RESOLUTION|>--- conflicted
+++ resolved
@@ -16,12 +16,7 @@
 except ImportError:
     import json
 
-<<<<<<< HEAD
-from mldisasm.util          import prof, log
-from mldisasm.io.token_list import TokenList
-=======
-from mldisasm.util      import prof, log
->>>>>>> fdbc024a
+from mldisasm.util import prof, log
 
 class FileManager:
     '''
@@ -262,12 +257,6 @@
     _log_name          = 'mldisasm.log'     # Log filename.
     _config_name       = 'config.json'      # Config filename.
     _model_name        = 'model.h5'         # Model filename.
-<<<<<<< HEAD
-    _training_name     = 'training.json'    # Preprocessed training set filename.
-    _training_raw_name = 'rawtraining.csv'  # Raw training set filename.
-    _validation_name   = 'validation.json'  # Validation training set filename.
-    _tokens_name       = 'tokens.list'      # Token list filename.
-=======
     _training_name     = 'training.csv'     # Preprocessed training set filename.
     _validation_name   = 'validation.csv'   # Validation training set filename.
     _tokens_name       = 'tokens.list'      # Token list filename.
@@ -313,5 +302,4 @@
             X[i] = x_codec.encode(opcode)
             y[i] = y_codec.encode(disasm)
         file.seek(file_pos + len_lines)
-        return tf.convert_to_tensor(X), tf.convert_to_tensor(y)
->>>>>>> fdbc024a
+        return tf.convert_to_tensor(X), tf.convert_to_tensor(y)